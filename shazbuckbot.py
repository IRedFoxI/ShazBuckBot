--- conflicted
+++ resolved
@@ -1185,17 +1185,6 @@
                     descr_lines = description.split('\n')
                     captains_str = descr_lines[0].replace('**', '').replace('Captains:', '').replace('&', '')
                     pattern = '[<@!>]'
-<<<<<<< HEAD
-                    capt_ids = re.sub(pattern, '', capt_str).split()
-                    teams = tuple(capt_ids)
-                    # captains = ()
-                    # for capt_id in capt_ids:
-                    #     user = await fetch_member(int(capt_id))
-                    #     if user:
-                    #         captains += (user.display_name,)
-                    #     else:
-                    #         captains += (capt_id,)
-=======
                     capt_ids_str = re.sub(pattern, '', captains_str).split()
                     players_nicks = []
                     for capt_id in capt_ids_str:
@@ -1209,7 +1198,6 @@
                         else:
                             logger.error(f'Could not find discord id for player {nick}')
                     teams = tuple(capt_ids_str)
->>>>>>> 35db9ff6
                     game = (queue,) + teams
                     game_id = create_game(conn, game)
                     logger.info(f'Game {game_id} created in the {queue} queue: {" ".join(players_nicks)}')
